--- conflicted
+++ resolved
@@ -5,12 +5,9 @@
 
 from deicide.db import DbDriver
 from deicide.deicide import deicide
-<<<<<<< HEAD
 from deicide.dv8 import create_dv8_clustering, create_dv8_dependency
 from deicide.core import Entity
-=======
 from deicide.semantic import KielaClarkSimilarity
->>>>>>> 70ed3fc9
 
 logger = logging.getLogger(__name__)
 
@@ -46,12 +43,8 @@
     output: Path,
     filename: str,
     commit_hash: str | None,
-<<<<<<< HEAD
     dv8_result: bool
-):
-=======
 ) -> None:
->>>>>>> 70ed3fc9
     # Set up logging
     logging.basicConfig(
         level=logging.INFO,
@@ -109,10 +102,9 @@
     semantic.fit({e.id: e.name for e in children})
 
     # Run algorithm
-<<<<<<< HEAD
-    clustering = deicide(children, clients, internal_deps, client_deps)
+    clustering = deicide(children, clients, internal_deps + client_deps, semantic)
 
-    # create hex_id to entity mapping (file entities + clients)
+    # Create hex_id to entity mapping (file entities + clients)
     id_to_entity = {entity.id: entity for entity in children}
 
     # Add clients to the mapping with modified names
@@ -124,17 +116,15 @@
             kind=client.kind
         )
         id_to_entity[modified_client.id] = modified_client
-=======
-    res = deicide(children, clients, internal_deps + client_deps, semantic)
->>>>>>> 70ed3fc9
 
     # Write output
     id_to_entity = {e.id: e for e in children + clients}
     with open(output, "w") as f:
-<<<<<<< HEAD
-        json.dump(list(clustering), f)
+        for id, cluster in res:
+            name = id_to_entity[id].name
+            f.write(f"{name} : {cluster}\n")
 
-    output_name= output.stem
+    output_name = output.stem
 
     # Generate optional output based on flags
     if dv8_result:
@@ -142,11 +132,6 @@
         dv8_output = output.with_suffix(".dv8-clustering.json")
         with open(dv8_output, "w") as f:
             json.dump(dv8_clustering.to_dict(), f, indent=2)
-=======
-        for id, cluster in res:
-            name = id_to_entity[id].name
-            f.write(f"{name} : {cluster}\n")
->>>>>>> 70ed3fc9
 
         dsm_dependencies = create_dv8_dependency(id_to_entity, internal_deps, client_deps, output_name)
         dsm_output = output.with_suffix(".dv8-dependency.json")
